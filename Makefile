# Hey Emacs, this is a -*- makefile -*-
#
#   Paparazzi main $Id$
#   Copyright (C) 2004 Pascal Brisset Antoine Drouin
#
# This file is part of paparazzi.
#
# paparazzi is free software; you can redistribute it and/or modify
# it under the terms of the GNU General Public License as published by
# the Free Software Foundation; either version 2, or (at your option)
# any later version.
#
# paparazzi is distributed in the hope that it will be useful,
# but WITHOUT ANY WARRANTY; without even the implied warranty of
# MERCHANTABILITY or FITNESS FOR A PARTICULAR PURPOSE.  See the
# GNU General Public License for more details.
#
# You should have received a copy of the GNU General Public License
# along with paparazzi; see the file COPYING.  If not, write to
# the Free Software Foundation, 59 Temple Place - Suite 330,
# Boston, MA 02111-1307, USA.

# The default is to produce a quiet echo of compilation commands
# Launch with "make Q=''" to get full echo
Q=@

ifeq ($(Q),@)
MAKEFLAGS += --no-print-directory
endif

PAPARAZZI_SRC=$(shell pwd)
empty=
space=$(empty) $(empty)
ifneq ($(findstring $(space),$(PAPARAZZI_SRC)),)
  $(error No fucking spaces allowed in the current directory name)
endif
ifeq ($(PAPARAZZI_HOME),)
PAPARAZZI_HOME=$(PAPARAZZI_SRC)
endif

LIB=sw/lib
AIRBORNE=sw/airborne
COCKPIT=sw/ground_segment/cockpit
TMTC=sw/ground_segment/tmtc
MULTIMON=sw/ground_segment/multimon
MISC=sw/ground_segment/misc
LOGALIZER=sw/logalizer
SIMULATOR=sw/simulator
MAKE=make PAPARAZZI_SRC=$(PAPARAZZI_SRC) PAPARAZZI_HOME=$(PAPARAZZI_HOME)
CONF=$(PAPARAZZI_SRC)/conf
STATICINCLUDE =$(PAPARAZZI_HOME)/var/include
MESSAGES_H=$(STATICINCLUDE)/messages.h
MESSAGES2_H=$(STATICINCLUDE)/messages2.h
UBX_PROTOCOL_H=$(STATICINCLUDE)/ubx_protocol.h
MTK_PROTOCOL_H=$(STATICINCLUDE)/mtk_protocol.h
XSENS_PROTOCOL_H=$(STATICINCLUDE)/xsens_protocol.h
DL_PROTOCOL_H=$(STATICINCLUDE)/dl_protocol.h
DL_PROTOCOL2_H=$(STATICINCLUDE)/dl_protocol2.h
MESSAGES_XML = $(CONF)/messages.xml
UBX_XML = $(CONF)/ubx.xml
MTK_XML = $(CONF)/mtk.xml
XSENS_XML = $(CONF)/xsens_MTi-G.xml
TOOLS=$(PAPARAZZI_SRC)/sw/tools
OCAML=$(shell which ocaml)
OCAMLRUN=$(shell which ocamlrun)

# try to find the paparazzi multilib toolchain
TOOLCHAIN=$(shell find -L /opt/paparazzi/arm-multilib ~/sat -maxdepth 1 -type d -name arm-none-eabi 2>/dev/null | head -n 1)
ifneq ($(TOOLCHAIN),)
TOOLCHAIN_DIR=$(shell dirname $(TOOLCHAIN))
#found the compiler from the paparazzi multilib package
ARMGCC=$(TOOLCHAIN_DIR)/bin/arm-none-eabi-gcc
else
#try picking up the arm-none-eabi compiler from the path, otherwise use arm-elf
HAVE_ARM_NONE_EABI_GCC := $(shell which arm-none-eabi-gcc)
ifeq ($(strip $(HAVE_ARM_NONE_EABI_GCC)),)
ARMGCC=$(shell which arm-elf-gcc)
else
ARMGCC=$(HAVE_ARM_NONE_EABI_GCC)
endif
endif

all: conf commands static

static : lib center tools cockpit multimon tmtc misc logalizer lpc21iap sim_static static_h usb_lib

conf: conf/conf.xml conf/control_panel.xml conf/maps.xml FORCE

conf/%.xml :conf/%.xml.example
	[ -L $@ ] || [ -f $@ ] || cp $< $@

conf/maps.xml: conf/maps.xml.example FORCE
	-cd data/maps; $(MAKE)
	if test ! -e $@; then cp $< $@; fi

FORCE:

lib:
	cd $(LIB)/ocaml; $(MAKE)

center: lib
	cd sw/supervision; $(MAKE)

tools: lib
	cd $(TOOLS); $(MAKE)

logalizer: lib
	cd $(LOGALIZER); $(MAKE)

sim_static : lib
	cd $(SIMULATOR); $(MAKE) PAPARAZZI_SRC=$(PAPARAZZI_SRC)

cockpit: lib
	cd $(COCKPIT); $(MAKE) all

tmtc: lib cockpit
	cd $(TMTC); $(MAKE) all

misc:
	cd $(MISC); $(MAKE) all

multimon:
	cd $(MULTIMON); $(MAKE)

static_h: $(MESSAGES_H) $(MESSAGES2_H) $(UBX_PROTOCOL_H) $(MTK_PROTOCOL_H) $(XSENS_PROTOCOL_H) $(DL_PROTOCOL_H) $(DL_PROTOCOL2_H)

usb_lib:
	@[ -d sw/airborne/arch/lpc21/lpcusb ] && ((test -x "$(ARMGCC)" && (cd sw/airborne/arch/lpc21/lpcusb; $(MAKE))) || echo "Not building usb_lib: ARMGCC=$(ARMGCC) not found") || echo "Not building usb_lib: sw/airborne/arch/lpc21/lpcusb directory missing"

$(MESSAGES_H) : $(MESSAGES_XML) $(CONF_XML) tools
	$(Q)test -d $(STATICINCLUDE) || mkdir -p $(STATICINCLUDE)
	@echo BUILD $@
	$(Q)PAPARAZZI_SRC=$(PAPARAZZI_SRC) PAPARAZZI_HOME=$(PAPARAZZI_HOME) $(TOOLS)/gen_messages.out $< telemetry > /tmp/msg.h
	$(Q)mv /tmp/msg.h $@
	$(Q)chmod a+r $@

$(MESSAGES2_H) : $(MESSAGES_XML) $(CONF_XML) tools
	$(Q)test -d $(STATICINCLUDE) || mkdir -p $(STATICINCLUDE)
	@echo BUILD $@
	$(Q)PAPARAZZI_SRC=$(PAPARAZZI_SRC) PAPARAZZI_HOME=$(PAPARAZZI_HOME) $(TOOLS)/gen_messages2.out $< telemetry > /tmp/msg2.h
	$(Q)mv /tmp/msg2.h $@
	$(Q)chmod a+r $@

$(UBX_PROTOCOL_H) : $(UBX_XML) tools
	@echo BUILD $@
	$(Q)PAPARAZZI_SRC=$(PAPARAZZI_SRC) PAPARAZZI_HOME=$(PAPARAZZI_HOME) $(TOOLS)/gen_ubx.out $< > /tmp/ubx.h
	$(Q)mv /tmp/ubx.h $@

$(MTK_PROTOCOL_H) : $(MTK_XML) tools
	@echo BUILD $@
	$(Q)PAPARAZZI_SRC=$(PAPARAZZI_SRC) PAPARAZZI_HOME=$(PAPARAZZI_HOME) $(TOOLS)/gen_mtk.out $< > /tmp/mtk.h
	$(Q)mv /tmp/mtk.h $@

$(XSENS_PROTOCOL_H) : $(XSENS_XML) tools
	@echo BUILD $@
	$(Q)PAPARAZZI_SRC=$(PAPARAZZI_SRC) PAPARAZZI_HOME=$(PAPARAZZI_HOME) $(TOOLS)/gen_xsens.out $< > /tmp/xsens.h
	$(Q)mv /tmp/xsens.h $@

$(DL_PROTOCOL_H) : $(MESSAGES_XML) tools
	@echo BUILD $@
	$(Q)PAPARAZZI_SRC=$(PAPARAZZI_SRC) PAPARAZZI_HOME=$(PAPARAZZI_HOME) $(TOOLS)/gen_messages.out $< datalink > /tmp/dl.h
	$(Q)mv /tmp/dl.h $@

$(DL_PROTOCOL2_H) : $(MESSAGES_XML) tools
	@echo BUILD $@
	$(Q)PAPARAZZI_SRC=$(PAPARAZZI_SRC) PAPARAZZI_HOME=$(PAPARAZZI_HOME) $(TOOLS)/gen_messages2.out $< datalink > /tmp/dl2.h
	$(Q)mv /tmp/dl2.h $@

include Makefile.ac

sim : sim_static


ac_h ac1 ac2 ac3 ac fbw ap: static conf

##### preliminary hard wired arm7 bootloader rules
#
#
# call with : make bl PROC=[TINY|FBW|AP|GENERIC]
bl:
	cd $(AIRBORNE)/arch/lpc21/test/bootloader; $(MAKE) clean; $(MAKE)

BOOTLOADER_DEV=/dev/ttyUSB0
upload_bl bl.upload: bl
	lpc21isp -control $(AIRBORNE)/arch/lpc21/test/bootloader/bl.hex $(BOOTLOADER_DEV) 38400 12000

JTAG_INTERFACE = olimex-jtag-tiny.cfg
#JTAG_INTERFACE = olimex-arm-usb-ocd.cfg

upload_jtag: bl
	openocd -f interface/$(JTAG_INTERFACE)  -f board/olimex_lpc_h2148.cfg -c init -c halt -c "flash write_image erase $(AIRBORNE)/arch/lpc21/test/bootloader/bl.hex"  -c reset -c shutdown



lpc21iap:
	cd sw/ground_segment/lpc21iap; $(MAKE)

upgrade_bl bl.upgrade: bl lpc21iap
	$(PAPARAZZI_SRC)/sw/ground_segment/lpc21iap/lpc21iap $(AIRBORNE)/arch/lpc21/test/bootloader/bl_ram.elf
	$(PAPARAZZI_SRC)/sw/ground_segment/lpc21iap/lpc21iap $(AIRBORNE)/arch/lpc21/test/bootloader/bl.elf

ms:
	cd $(AIRBORNE)/arch/lpc21/lpcusb; $(MAKE)
	cd $(AIRBORNE)/arch/lpc21/lpcusb/examples; $(MAKE)

upload_ms ms.upload: ms
	$(PAPARAZZI_SRC)/sw/ground_segment/lpc21iap/lpc21iap $(AIRBORNE)/arch/lpc21/lpcusb/examples/msc.elf

#####
#####

doxygen:
	mkdir -p dox
	doxygen Doxyfile

run_sitl :
	$(PAPARAZZI_HOME)/var/$(AIRCRAFT)/sim/simsitl

install :
	$(MAKE) -f Makefile.install PREFIX=$(PREFIX)

uninstall :
	$(MAKE) -f Makefile.install PREFIX=$(PREFIX) uninstall

DISTRO=lenny
deb :
	chmod u+x debian/rules
	cp debian/control.$(DISTRO) debian/control
	cp debian/changelog.$(DISTRO) debian/changelog
	dpkg-buildpackage $(DEBFLAGS) -Ivar -rfakeroot

fast_deb:
	$(MAKE) deb OCAMLC=ocamlc.opt DEBFLAGS=-b

clean:
	$(Q)rm -fr dox build-stamp configure-stamp conf/%gconf.xml debian/files debian/paparazzi-base debian/paparazzi-bin
	$(Q)rm -f  $(MESSAGES_H) $(MESSAGES2_H) $(UBX_PROTOCOL_H) $(MTK_PROTOCOL_H) $(DL_PROTOCOL_H)
	$(Q)find . -mindepth 2 -name Makefile -exec sh -c 'echo "Cleaning {}"; $(MAKE) -C `dirname {}` $@' \;
	$(Q)find . -name '*~' -exec rm -f {} \;
	$(Q)rm -f paparazzi sw/simulator/launchsitl

cleanspaces:
	find ./sw/airborne -name '*.[ch]' -exec sed -i {} -e 's/[ \t]*$$//' \;
	find ./conf -name '*.makefile' -exec sed -i {} -e 's/[ \t]*$$//' ';'
	find ./sw -name '*.ml' -exec sed -i {} -e 's/[ \t]*$$//' ';'
	find ./sw -name '*.mli' -exec sed -i {} -e 's/[ \t]*$$//' ';'
	find ./conf -name '*.xml' -exec sed -i {} -e 's/[ \t]*$$//' ';'

distclean : dist_clean
dist_clean :
	@echo "Warning: This removes all non-repository files. This means you will loose your aircraft list, your maps, your logfiles, ... if you want this, then run: make dist_clean_irreversible"

dist_clean_irreversible: clean
	rm -rf conf/srtm_data
	rm -rf conf/maps_data conf/maps.xml
	rm -rf conf/conf.xml conf/controlpanel.xml
	rm -rf var

ab_clean:
	find sw/airborne -name '*~' -exec rm -f {} \;

<<<<<<< HEAD
#test_all_example_airframes:
#	$(MAKE) AIRCRAFT=BOOZ2_A1 clean_ac ap sim
#	$(MAKE) AIRCRAFT=Microjet clean_ac ap sim
#	$(MAKE) AIRCRAFT=Tiny_IMU clean_ac ap
#	$(MAKE) AIRCRAFT=EasyStar_ETS clean_ac ap sim

test_all_example_airframes2: test_all_example_airframes

test_all_example_airframes: replace_current_conf_xml
	for ap in `grep name conf/conf.xml.example | sed -e 's/.*name=\"//' | sed -e 's/"//'`; do echo "Making $$ap"; make -C ./ AIRCRAFT=$$ap clean_ac ap.compile || exit 1;   done
=======
test_all_example_airframes: replace_current_conf_xml
	for ap in `grep name conf/conf.xml.example | sed -e 's/.*name=\"//' | sed -e 's/".*//'`; do for airframe in `grep $$ap conf/conf.xml.example | sed -e 's/.*airframe=\"//' | sed -e 's/".*//'`; do for target in `grep target conf/$$airframe | grep name | sed -e 's/.*name=\"//' | sed -e 's/\".*//'`; do echo "Making $$ap $$target"; make -C ./ AIRCRAFT=$$ap clean_ac $$target.compile || exit 1; done; done; done

replace_current_conf_xml:
	test conf/conf.xml || mv conf/conf.xml conf/conf.xml.backup.`date +%Y%m%d-%H%M%s`
	cp conf/conf.xml.example conf/conf.xml
>>>>>>> ace14fc6

replace_current_conf_xml:
	mv conf/conf.xml conf/conf.xml.backup.`date +%Y%m%d-%H%M%s`
	cp conf/conf.xml.example conf/conf.xml

commands: paparazzi sw/simulator/launchsitl

paparazzi:
	cat src/paparazzi | sed s#OCAMLRUN#$(OCAMLRUN)# | sed s#OCAML#$(OCAML)# > $@
	chmod a+x $@

sw/simulator/launchsitl:
	cat src/$(@F) | sed s#OCAMLRUN#$(OCAMLRUN)# | sed s#OCAML#$(OCAML)# > $@
	chmod a+x $@

#.SUFFIXES: .hgt.zip

%.hgt.zip:
	cd data/srtm; $(MAKE) $(@)
<|MERGE_RESOLUTION|>--- conflicted
+++ resolved
@@ -259,29 +259,12 @@
 ab_clean:
 	find sw/airborne -name '*~' -exec rm -f {} \;
 
-<<<<<<< HEAD
-#test_all_example_airframes:
-#	$(MAKE) AIRCRAFT=BOOZ2_A1 clean_ac ap sim
-#	$(MAKE) AIRCRAFT=Microjet clean_ac ap sim
-#	$(MAKE) AIRCRAFT=Tiny_IMU clean_ac ap
-#	$(MAKE) AIRCRAFT=EasyStar_ETS clean_ac ap sim
-
-test_all_example_airframes2: test_all_example_airframes
-
-test_all_example_airframes: replace_current_conf_xml
-	for ap in `grep name conf/conf.xml.example | sed -e 's/.*name=\"//' | sed -e 's/"//'`; do echo "Making $$ap"; make -C ./ AIRCRAFT=$$ap clean_ac ap.compile || exit 1;   done
-=======
 test_all_example_airframes: replace_current_conf_xml
 	for ap in `grep name conf/conf.xml.example | sed -e 's/.*name=\"//' | sed -e 's/".*//'`; do for airframe in `grep $$ap conf/conf.xml.example | sed -e 's/.*airframe=\"//' | sed -e 's/".*//'`; do for target in `grep target conf/$$airframe | grep name | sed -e 's/.*name=\"//' | sed -e 's/\".*//'`; do echo "Making $$ap $$target"; make -C ./ AIRCRAFT=$$ap clean_ac $$target.compile || exit 1; done; done; done
 
 replace_current_conf_xml:
 	test conf/conf.xml || mv conf/conf.xml conf/conf.xml.backup.`date +%Y%m%d-%H%M%s`
 	cp conf/conf.xml.example conf/conf.xml
->>>>>>> ace14fc6
-
-replace_current_conf_xml:
-	mv conf/conf.xml conf/conf.xml.backup.`date +%Y%m%d-%H%M%s`
-	cp conf/conf.xml.example conf/conf.xml
 
 commands: paparazzi sw/simulator/launchsitl
 
