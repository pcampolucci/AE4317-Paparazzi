--- conflicted
+++ resolved
@@ -39,14 +39,8 @@
       <dl_settings name="climb">
         <dl_setting MAX="1" MIN="0.0" STEP="0.05" VAR="v_ctl_auto_throttle_cruise_throttle" shortname="cruise throttle" module="guidance/guidance_v" handler="SetCruiseThrottle" param="V_CTL_AUTO_THROTTLE_NOMINAL_CRUISE_THROTTLE"/>
 
-<<<<<<< HEAD
         <dl_setting MAX="0.1" MIN="0" STEP="0.001" VAR="v_ctl_auto_pitch_pgain" shortname="pitch_p" param="V_CTL_AUTO_PITCH_PGAIN"/>
         <dl_setting MAX="0.1" MIN="0" STEP="0.001" VAR="v_ctl_auto_pitch_igain" shortname="pitch_i" param="V_CTL_AUTO_PITCH_IGAIN"/>
-        <dl_setting MAX="0.1" MIN="0" STEP="0.001" VAR="v_ctl_auto_pitch_dgain" shortname="pitch_d" param="V_CTL_AUTO_PITCH_DGAIN" module="guidance/guidance_v_n"/>
-=======
-        <dl_setting MAX="0" MIN="-0.1" STEP="0.001" VAR="v_ctl_auto_pitch_pgain" shortname="pitch_p" param="V_CTL_AUTO_PITCH_PGAIN"/>
-        <dl_setting MAX="0" MIN="-0.1" STEP="0.001" VAR="v_ctl_auto_pitch_igain" shortname="pitch_i" param="V_CTL_AUTO_PITCH_IGAIN"/>
->>>>>>> f07b05e6
 
         <dl_setting MAX="0.1" MIN="0" STEP="0.001" VAR="v_ctl_auto_throttle_pgain" shortname="throttle_p" param="V_CTL_AUTO_THROTTLE_PGAIN"/>
         <dl_setting MAX="0.1" MIN="0" STEP="0.001" VAR="v_ctl_auto_throttle_igain" shortname="throttle_i" param="V_CTL_AUTO_THROTTLE_IGAIN"/>
