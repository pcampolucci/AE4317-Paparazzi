--- conflicted
+++ resolved
@@ -197,7 +197,6 @@
   i2c_clear_stop(i2c);
   i2c_peripheral_enable(i2c);
   i2c_send_start(i2c);
-
   periph->status = I2CStartRequested;
 
 }
@@ -915,6 +914,7 @@
       // if we have no more transaction to process, stop here
       if (periph->trans_extract_idx == periph->trans_insert_idx)
       {
+
         periph->watchdog = -1; // stop watchdog
 #ifdef I2C_DEBUG_LED
         LED2_ON();
@@ -993,7 +993,6 @@
   /* Enable peripheral clocks -------------------------------------------------*/
   /* Enable I2C1 clock */
   rcc_periph_clock_enable(RCC_I2C1);
-
   /* setup gpio clock and pins */
   i2c_setup_gpio(I2C1);
 
@@ -1018,32 +1017,18 @@
 
 void i2c1_ev_isr(void) {
   uint32_t i2c = (uint32_t) i2c1.reg_addr;
-<<<<<<< HEAD
   i2c_disable_interrupt(i2c, I2C_CR2_ITERREN);
-  i2c_irq(&i2c1);
-  i2c1_watchdog_counter = 0;
-  i2c_enable_interrupt(i2c, I2C_CR2_ITERREN);
-=======
-  I2C_CR2(i2c) &= ~I2C_CR2_ITERREN;
   i2c1.watchdog = 0; // restart watchdog
   i2c_irq(&i2c1);;
-  I2C_CR2(i2c) |= I2C_CR2_ITERREN;
->>>>>>> c56ad349
+  i2c_enable_interrupt(i2c, I2C_CR2_ITERREN);
 }
 
 void i2c1_er_isr(void) {
   uint32_t i2c = (uint32_t) i2c1.reg_addr;
-<<<<<<< HEAD
   i2c_disable_interrupt(i2c, I2C_CR2_ITEVTEN);
-  i2c_irq(&i2c1);
-  i2c1_watchdog_counter = 0;
-  i2c_enable_interrupt(i2c, I2C_CR2_ITEVTEN);
-=======
-  I2C_CR2(i2c) &= ~I2C_CR2_ITEVTEN;
   i2c1.watchdog = 0; // restart watchdog
   i2c_irq(&i2c1);
-  I2C_CR2(i2c) |= I2C_CR2_ITEVTEN;
->>>>>>> c56ad349
+  i2c_enable_interrupt(i2c, I2C_CR2_ITEVTEN);
 }
 
 #endif /* USE_I2C1 */
@@ -1106,32 +1091,18 @@
 
 void i2c2_ev_isr(void) {
   uint32_t i2c = (uint32_t) i2c2.reg_addr;
-<<<<<<< HEAD
   i2c_disable_interrupt(i2c, I2C_CR2_ITERREN);
-  i2c_irq(&i2c2);
-  i2c2_watchdog_counter = 0;
-  i2c_enable_interrupt(i2c, I2C_CR2_ITERREN);
-=======
-  I2C_CR2(i2c) &= ~I2C_CR2_ITERREN;
   i2c2.watchdog = 0; // restart watchdog
   i2c_irq(&i2c2);
-  I2C_CR2(i2c) |= I2C_CR2_ITERREN;
->>>>>>> c56ad349
+  i2c_enable_interrupt(i2c, I2C_CR2_ITERREN);
 }
 
 void i2c2_er_isr(void) {
   uint32_t i2c = (uint32_t) i2c2.reg_addr;
-<<<<<<< HEAD
   i2c_disable_interrupt(i2c, I2C_CR2_ITEVTEN);
-  i2c_irq(&i2c2);
-  i2c2_watchdog_counter = 0;
-  i2c_enable_interrupt(i2c, I2C_CR2_ITEVTEN);
-=======
-  I2C_CR2(i2c) &= ~I2C_CR2_ITEVTEN;
   i2c2.watchdog = 0; // restart watchdog
   i2c_irq(&i2c2);
-  I2C_CR2(i2c) |= I2C_CR2_ITEVTEN;
->>>>>>> c56ad349
+  i2c_enable_interrupt(i2c, I2C_CR2_ITEVTEN);
 }
 
 #endif /* USE_I2C2 */
@@ -1195,17 +1166,10 @@
 
 void i2c3_ev_isr(void) {
   uint32_t i2c = (uint32_t) i2c3.reg_addr;
-<<<<<<< HEAD
   i2c_disable_interrupt(i2c, I2C_CR2_ITERREN);
-  i2c_irq(&i2c3);
-  i2c3_watchdog_counter = 0;
-  i2c_enable_interrupt(i2c, I2C_CR2_ITERREN);
-=======
-  I2C_CR2(i2c) &= ~I2C_CR2_ITERREN;
   i2c3.watchdog = 0; // restart watchdog
   i2c_irq(&i2c3);
-  I2C_CR2(i2c) |= I2C_CR2_ITERREN;
->>>>>>> c56ad349
+  i2c_enable_interrupt(i2c, I2C_CR2_ITERREN);
 }
 
 void i2c3_er_isr(void) {
@@ -1214,12 +1178,7 @@
   I2C_CR2(i2c) &= ~I2C_CR2_ITEVTEN;
   i2c3.watchdog = 0;  // restart watchdog
   i2c_irq(&i2c3);
-<<<<<<< HEAD
-  i2c3_watchdog_counter = 0;
   i2c_enable_interrupt(i2c, I2C_CR2_ITEVTEN);
-=======
-  I2C_CR2(i2c) |= I2C_CR2_ITEVTEN;
->>>>>>> c56ad349
 }
 
 #endif /* USE_I2C3 */
@@ -1347,7 +1306,7 @@
   if (i2c == I2C3)
     gpio_clear(I2C3_GPIO_PORT_SCL, I2C3_GPIO_SCL);
 #endif
-}
+  }
 
 #define WD_DELAY 20           // number of ticks with 2ms - 40ms delay before resetting the bus
 #define WD_RECOVERY_TICKS 10  // number of generated SCL clocking pulses
@@ -1379,7 +1338,7 @@
       if (i2c == I2C3) {
         gpio_setup_output(I2C3_GPIO_PORT_SCL, I2C3_GPIO_SCL);
         gpio_setup_input(I2C3_GPIO_PORT_SDA,I2C3_GPIO_SDA);
-      }
+  }
 #endif
 
       i2c_scl_clear(i2c);
@@ -1409,13 +1368,11 @@
       periph->errors->timeout_tlow_cnt++;
 
       return;
-    }
-  }
-
+      }
+    }
   if (periph->watchdog >= 0)
     periph->watchdog++;
-}
-
+  }
 #include "mcu_periph/sys_time.h"
 
 void i2c_event(void) {
@@ -1426,6 +1383,7 @@
 #ifdef USE_I2C1
     i2c_wd_check(&i2c1);
 #endif
+
 #ifdef USE_I2C2
     i2c_wd_check(&i2c2);
 #endif
