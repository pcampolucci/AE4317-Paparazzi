/*
 * Copyright (C) 2003-2010  The Paparazzi Team
 *
 * This file is part of paparazzi.
 *
 * paparazzi is free software; you can redistribute it and/or modify
 * it under the terms of the GNU General Public License as published by
 * the Free Software Foundation; either version 2, or (at your option)
 * any later version.
 *
 * paparazzi is distributed in the hope that it will be useful,
 * but WITHOUT ANY WARRANTY; without even the implied warranty of
 * MERCHANTABILITY or FITNESS FOR A PARTICULAR PURPOSE.  See the
 * GNU General Public License for more details.
 *
 * You should have received a copy of the GNU General Public License
 * along with paparazzi; see the file COPYING.  If not, write to
 * the Free Software Foundation, 59 Temple Place - Suite 330,
 * Boston, MA 02111-1307, USA.
 */

/**
 * @file firmwares/fixedwing/main_ap.c
 *
 * AP ( AutoPilot ) tasks
 *
 * This process is reponsible for the collecting the different sensors data,
 * calling the appropriate estimation algorithms and running the different control loops.
 */

#define MODULES_C

#define ABI_C

#include <math.h>

#include "firmwares/fixedwing/main_ap.h"
#include "mcu.h"
#include "mcu_periph/sys_time.h"

#include "link_mcu_spi.h"

// Sensors
#if USE_GPS
#include "subsystems/gps.h"
#endif
#if USE_IMU
#include "subsystems/imu.h"
#endif
#if USE_AHRS
#include "subsystems/ahrs.h"
#endif
#if USE_AHRS_ALIGNER
#include "subsystems/ahrs/ahrs_aligner.h"
#endif
#include "subsystems/air_data.h"
#if USE_BARO_BOARD
#include "subsystems/sensors/baro.h"
#endif
#include "subsystems/ins.h"


// autopilot & control
#include "state.h"
#include "firmwares/fixedwing/autopilot.h"
#include "firmwares/fixedwing/stabilization/stabilization_attitude.h"
#include CTRL_TYPE_H
#include "subsystems/nav.h"
#include "generated/flight_plan.h"
#ifdef TRAFFIC_INFO
#include "subsystems/navigation/traffic_info.h"
#endif

// datalink & telemetry
#include "subsystems/datalink/datalink.h"
#include "subsystems/datalink/telemetry.h"
#include "subsystems/settings.h"
#include "subsystems/datalink/xbee.h"
#include "subsystems/datalink/w5100.h"

// modules & settings
#include "generated/modules.h"
#include "generated/settings.h"
#if defined RADIO_CONTROL || defined RADIO_CONTROL_AUTO1
#include "rc_settings.h"
#endif
#include "subsystems/abi.h"

#include "led.h"

#ifdef USE_NPS
#include "nps_autopilot.h"
#endif

/* Default trim commands for roll, pitch and yaw */
#ifndef COMMAND_ROLL_TRIM
#define COMMAND_ROLL_TRIM 0
#endif

#ifndef COMMAND_PITCH_TRIM
#define COMMAND_PITCH_TRIM 0
#endif

#ifndef COMMAND_YAW_TRIM
#define COMMAND_YAW_TRIM 0
#endif

/* if PRINT_CONFIG is defined, print some config options */
PRINT_CONFIG_VAR(PERIODIC_FREQUENCY)
PRINT_CONFIG_VAR(NAVIGATION_FREQUENCY)
PRINT_CONFIG_VAR(CONTROL_FREQUENCY)

/* TELEMETRY_FREQUENCY is defined in generated/periodic_telemetry.h
 * defaults to 60Hz or set by TELEMETRY_FREQUENCY configure option in airframe file
 */
PRINT_CONFIG_VAR(TELEMETRY_FREQUENCY)

/* MODULES_FREQUENCY is defined in generated/modules.h
 * according to main_freq parameter set for modules in airframe file
 */
PRINT_CONFIG_VAR(MODULES_FREQUENCY)


#if USE_AHRS && USE_IMU

#ifndef AHRS_PROPAGATE_FREQUENCY
#define AHRS_PROPAGATE_FREQUENCY PERIODIC_FREQUENCY
#endif
PRINT_CONFIG_VAR(AHRS_PROPAGATE_FREQUENCY)
#ifndef AHRS_CORRECT_FREQUENCY
#define AHRS_CORRECT_FREQUENCY PERIODIC_FREQUENCY
#endif
PRINT_CONFIG_VAR(AHRS_CORRECT_FREQUENCY)

static inline void on_gyro_event( void );
static inline void on_accel_event( void );
static inline void on_mag_event( void );
volatile uint8_t ahrs_timeout_counter = 0;

//FIXME not the correct place
static void send_fliter_status(void) {
  uint8_t mde = 3;
  if (ahrs.status == AHRS_UNINIT) mde = 2;
  if (ahrs_timeout_counter > 10) mde = 5;
  uint16_t val = 0;
  DOWNLINK_SEND_STATE_FILTER_STATUS(DefaultChannel, DefaultDevice, &mde, &val);
}

#endif // USE_AHRS && USE_IMU

#if USE_GPS
static inline void on_gps_solution( void );
#endif

// what version is this ????
static const uint16_t version = 1;

#if defined RADIO_CONTROL || defined RADIO_CONTROL_AUTO1
static uint8_t  mcu1_ppm_cpt;
#endif


tid_t modules_tid;     ///< id for modules_periodic_task() timer
tid_t telemetry_tid;   ///< id for telemetry_periodic() timer
tid_t sensors_tid;     ///< id for sensors_task() timer
tid_t attitude_tid;    ///< id for attitude_loop() timer
tid_t navigation_tid;  ///< id for navigation_task() timer
tid_t monitor_tid;     ///< id for monitor_task() timer


void init_ap( void ) {
#ifndef SINGLE_MCU /** init done in main_fbw in single MCU */
  mcu_init();
#endif /* SINGLE_MCU */

  /****** initialize and reset state interface ********/

  stateInit();

  /************* Sensors initialization ***************/
#if USE_GPS
  gps_init();
#endif

#if USE_IMU
  imu_init();
#if USE_IMU_FLOAT
  imu_float_init();
#endif
#endif

#if USE_AHRS_ALIGNER
  ahrs_aligner_init();
#endif

#if USE_AHRS
  ahrs_init();
#endif

<<<<<<< HEAD
#if USE_AHRS && USE_IMU
  register_periodic_telemetry(DefaultPeriodic, "STATE_FILTER_STATUS", send_fliter_status);
#endif

#if USE_BAROMETER
=======
  air_data_init();
#if USE_BARO_BOARD
>>>>>>> ede94e03
  baro_init();
#endif

  ins_init();

  /************* Links initialization ***************/
#if defined MCU_SPI_LINK || defined MCU_UART_LINK
  link_mcu_init();
#endif
#if USE_AUDIO_TELEMETRY
  audio_telemetry_init();
#endif

  /************ Internal status ***************/
  autopilot_init();
  h_ctl_init();
  v_ctl_init();
  nav_init();

  modules_init();

  settings_init();

  /**** start timers for periodic functions *****/
  sensors_tid = sys_time_register_timer(1./PERIODIC_FREQUENCY, NULL);
  navigation_tid = sys_time_register_timer(1./NAVIGATION_FREQUENCY, NULL);
  attitude_tid = sys_time_register_timer(1./CONTROL_FREQUENCY, NULL);
  modules_tid = sys_time_register_timer(1./MODULES_FREQUENCY, NULL);
  telemetry_tid = sys_time_register_timer(1./TELEMETRY_FREQUENCY, NULL);
  monitor_tid = sys_time_register_timer(1.0, NULL);

  /** - start interrupt task */
  mcu_int_enable();

#if defined DATALINK
#if DATALINK == XBEE
  xbee_init();
#endif
#if DATALINK == W5100
  w5100_init();
#endif
#endif /* DATALINK */

#if defined AEROCOMM_DATA_PIN
  IO0DIR |= _BV(AEROCOMM_DATA_PIN);
  IO0SET = _BV(AEROCOMM_DATA_PIN);
#endif

  /************ Multi-uavs status ***************/

#ifdef TRAFFIC_INFO
  traffic_info_init();
#endif

  /* set initial trim values.
   * these are passed to fbw via inter_mcu.
   */
  ap_state->command_roll_trim = COMMAND_ROLL_TRIM;
  ap_state->command_pitch_trim = COMMAND_PITCH_TRIM;
  ap_state->command_yaw_trim = COMMAND_YAW_TRIM;
}


void handle_periodic_tasks_ap(void) {

  if (sys_time_check_and_ack_timer(sensors_tid))
    sensors_task();

  if (sys_time_check_and_ack_timer(navigation_tid))
    navigation_task();

#ifndef AHRS_TRIGGERED_ATTITUDE_LOOP
  if (sys_time_check_and_ack_timer(attitude_tid))
    attitude_loop();
#endif

  if (sys_time_check_and_ack_timer(modules_tid))
    modules_periodic_task();

  if (sys_time_check_and_ack_timer(monitor_tid))
    monitor_task();

  if (sys_time_check_and_ack_timer(telemetry_tid)) {
    reporting_task();
    LED_PERIODIC();
  }

}


/******************** Interaction with FBW *****************************/

/** Update paparazzi mode.
 */
#if defined RADIO_CONTROL || defined RADIO_CONTROL_AUTO1
static inline uint8_t pprz_mode_update( void ) {
  if ((pprz_mode != PPRZ_MODE_HOME &&
       pprz_mode != PPRZ_MODE_GPS_OUT_OF_ORDER)
#ifdef UNLOCKED_HOME_MODE
      || TRUE
#endif
      ) {
#ifndef RADIO_AUTO_MODE
    return ModeUpdate(pprz_mode, PPRZ_MODE_OF_PULSE(fbw_state->channels[RADIO_MODE]));
#else
    INFO("Using RADIO_AUTO_MODE to switch between AUTO1 and AUTO2.")
    /* If RADIO_AUTO_MODE is enabled mode swithing will be seperated between two switches/channels
     * RADIO_MODE will switch between PPRZ_MODE_MANUAL and any PPRZ_MODE_AUTO mode selected by RADIO_AUTO_MODE.
     *
     * This is mainly a cludge for entry level radios with no three-way switch but two available two-way switches which can be used.
     */
    if(PPRZ_MODE_OF_PULSE(fbw_state->channels[RADIO_MODE]) == PPRZ_MODE_MANUAL) {
      /* RADIO_MODE in MANUAL position */
      return ModeUpdate(pprz_mode, PPRZ_MODE_MANUAL);
    } else {
      /* RADIO_MODE not in MANUAL position.
       * Select AUTO mode bassed on RADIO_AUTO_MODE channel
       */
      return ModeUpdate(pprz_mode, (fbw_state->channels[RADIO_AUTO_MODE] > THRESHOLD2) ? PPRZ_MODE_AUTO2 : PPRZ_MODE_AUTO1);
    }
#endif // RADIO_AUTO_MODE
  } else
    return FALSE;
}
#else // not RADIO_CONTROL
static inline uint8_t pprz_mode_update( void ) {
  return FALSE;
}
#endif

static inline uint8_t mcu1_status_update( void ) {
  uint8_t new_status = fbw_state->status;
  if (mcu1_status != new_status) {
    bool_t changed = ((mcu1_status&MASK_FBW_CHANGED) != (new_status&MASK_FBW_CHANGED));
    mcu1_status = new_status;
    return changed;
  }
  return FALSE;
}


/** Send back uncontrolled channels.
 */
static inline void copy_from_to_fbw ( void ) {
#ifdef SetAutoCommandsFromRC
  SetAutoCommandsFromRC(ap_state->commands, fbw_state->channels);
#elif defined RADIO_YAW && defined COMMAND_YAW
  ap_state->commands[COMMAND_YAW] = fbw_state->channels[RADIO_YAW];
#endif
}

/** mode to enter when RC is lost in PPRZ_MODE_MANUAL or PPRZ_MODE_AUTO1 */
#ifndef RC_LOST_MODE
#define RC_LOST_MODE PPRZ_MODE_HOME
#endif

/**
 * Function to be called when a message from FBW is available
 */
static inline void telecommand_task( void ) {
  uint8_t mode_changed = FALSE;
  copy_from_to_fbw();

  uint8_t really_lost = bit_is_set(fbw_state->status, STATUS_RADIO_REALLY_LOST) && (pprz_mode == PPRZ_MODE_AUTO1 || pprz_mode == PPRZ_MODE_MANUAL);
  if (pprz_mode != PPRZ_MODE_HOME && pprz_mode != PPRZ_MODE_GPS_OUT_OF_ORDER && launch) {
    if  (too_far_from_home) {
      pprz_mode = PPRZ_MODE_HOME;
      mode_changed = TRUE;
    }
    if  (really_lost) {
      pprz_mode = RC_LOST_MODE;
      mode_changed = TRUE;
    }
  }
  if (bit_is_set(fbw_state->status, AVERAGED_CHANNELS_SENT)) {
    bool_t pprz_mode_changed = pprz_mode_update();
    mode_changed |= pprz_mode_changed;
#if defined RADIO_CALIB && defined RADIO_CONTROL_SETTINGS
    bool_t calib_mode_changed = RcSettingsModeUpdate(fbw_state->channels);
    rc_settings(calib_mode_changed || pprz_mode_changed);
    mode_changed |= calib_mode_changed;
#endif
  }
  mode_changed |= mcu1_status_update();
  // FIXME
  //if ( mode_changed )
  //  PERIODIC_SEND_PPRZ_MODE(DefaultChannel, DefaultDevice);

#if defined RADIO_CONTROL || defined RADIO_CONTROL_AUTO1
  /** In AUTO1 mode, compute roll setpoint and pitch setpoint from
   * \a RADIO_ROLL and \a RADIO_PITCH \n
   */
  if (pprz_mode == PPRZ_MODE_AUTO1) {
    /** Roll is bounded between [-AUTO1_MAX_ROLL;AUTO1_MAX_ROLL] */
    h_ctl_roll_setpoint = FLOAT_OF_PPRZ(fbw_state->channels[RADIO_ROLL], 0., AUTO1_MAX_ROLL);

    /** Pitch is bounded between [-AUTO1_MAX_PITCH;AUTO1_MAX_PITCH] */
    h_ctl_pitch_setpoint = FLOAT_OF_PPRZ(fbw_state->channels[RADIO_PITCH], 0., AUTO1_MAX_PITCH);
  } /** Else asynchronously set by \a h_ctl_course_loop() */

  /** In AUTO1, throttle comes from RADIO_THROTTLE
      In MANUAL, the value is copied to get it in the telemetry */
  if (pprz_mode == PPRZ_MODE_MANUAL || pprz_mode == PPRZ_MODE_AUTO1) {
    v_ctl_throttle_setpoint = fbw_state->channels[RADIO_THROTTLE];
  }
  /** else asynchronously set by v_ctl_climb_loop(); */

  mcu1_ppm_cpt = fbw_state->ppm_cpt;
#endif // RADIO_CONTROL


  vsupply = fbw_state->vsupply;
  current = fbw_state->current;

#ifdef RADIO_CONTROL
  if (!autopilot_flight_time) {
    if (pprz_mode == PPRZ_MODE_AUTO2 && fbw_state->channels[RADIO_THROTTLE] > THROTTLE_THRESHOLD_TAKEOFF) {
      launch = TRUE;
    }
  }
#endif
}


/**************************** Periodic tasks ***********************************/

/**
 * Send a series of initialisation messages followed by a stream of periodic ones.
 * Called at 60Hz.
 */
void reporting_task( void ) {
  static uint8_t boot = TRUE;

  /** initialisation phase during boot */
  if (boot) {
    DOWNLINK_SEND_BOOT(DefaultChannel, DefaultDevice, &version);
    boot = FALSE;
  }
  /** then report periodicly */
  else {
    //PeriodicSendAp(DefaultChannel, DefaultDevice);
    periodic_telemetry_send_Ap();
  }
}


#ifdef FAILSAFE_DELAY_WITHOUT_GPS
#define GpsTimeoutError (sys_time.nb_sec - gps.last_fix_time > FAILSAFE_DELAY_WITHOUT_GPS)
#endif

/**
 *  Compute desired_course
 */
void navigation_task( void ) {
#if defined FAILSAFE_DELAY_WITHOUT_GPS
  /** This section is used for the failsafe of GPS */
  static uint8_t last_pprz_mode;

  /** If aircraft is launched and is in autonomus mode, go into
      PPRZ_MODE_GPS_OUT_OF_ORDER mode (Failsafe) if we lost the GPS */
  if (launch) {
    if (GpsTimeoutError) {
      if (pprz_mode == PPRZ_MODE_AUTO2 || pprz_mode == PPRZ_MODE_HOME) {
        last_pprz_mode = pprz_mode;
        pprz_mode = PPRZ_MODE_GPS_OUT_OF_ORDER;
        // FIXME
        //PERIODIC_SEND_PPRZ_MODE(DefaultChannel, DefaultDevice);
        gps_lost = TRUE;
      }
    } else if (gps_lost) { /* GPS is ok */
      /** If aircraft was in failsafe mode, come back in previous mode */
      pprz_mode = last_pprz_mode;
      gps_lost = FALSE;

      // FIXME
      //PERIODIC_SEND_PPRZ_MODE(DefaultChannel, DefaultDevice);
    }
  }
#endif /* GPS && FAILSAFE_DELAY_WITHOUT_GPS */

  common_nav_periodic_task_4Hz();
  if (pprz_mode == PPRZ_MODE_HOME)
    nav_home();
  else if (pprz_mode == PPRZ_MODE_GPS_OUT_OF_ORDER)
    nav_without_gps();
  else
    nav_periodic_task();

#ifdef TCAS
  CallTCAS();
#endif

//#ifndef PERIOD_NAVIGATION_0 // If not sent periodically (in default 0 mode)
//  SEND_NAVIGATION(DefaultChannel, DefaultDevice);
//#endif

  //SEND_CAM(DefaultChannel, DefaultDevice);

  /* The nav task computes only nav_altitude. However, we are interested
     by desired_altitude (= nav_alt+alt_shift) in any case.
     So we always run the altitude control loop */
  if (v_ctl_mode == V_CTL_MODE_AUTO_ALT)
    v_ctl_altitude_loop();

  if (pprz_mode == PPRZ_MODE_AUTO2 || pprz_mode == PPRZ_MODE_HOME
            || pprz_mode == PPRZ_MODE_GPS_OUT_OF_ORDER) {
#ifdef H_CTL_RATE_LOOP
    /* Be sure to be in attitude mode, not roll */
    h_ctl_auto1_rate = FALSE;
#endif
    if (lateral_mode >=LATERAL_MODE_COURSE)
      h_ctl_course_loop(); /* aka compute nav_desired_roll */

    // climb_loop(); //4Hz
  }
  energy += ((float)current) / 3600.0f * 0.25f;	// mAh = mA * dt (4Hz -> hours)
}


#ifdef AHRS_TRIGGERED_ATTITUDE_LOOP
volatile uint8_t new_ins_attitude = 0;
#endif

void attitude_loop( void ) {

#if USE_INFRARED
  ahrs_update_infrared();
#endif /* USE_INFRARED */

  if (pprz_mode >= PPRZ_MODE_AUTO2)
  {
    if (v_ctl_mode == V_CTL_MODE_AUTO_THROTTLE) {
      v_ctl_throttle_setpoint = nav_throttle_setpoint;
      v_ctl_pitch_setpoint = nav_pitch;
    }
    else if (v_ctl_mode >= V_CTL_MODE_AUTO_CLIMB)
    {
      v_ctl_climb_loop();
    }

#if defined V_CTL_THROTTLE_IDLE
    Bound(v_ctl_throttle_setpoint, TRIM_PPRZ(V_CTL_THROTTLE_IDLE*MAX_PPRZ), MAX_PPRZ);
#endif

#ifdef V_CTL_POWER_CTL_BAT_NOMINAL
    if (vsupply > 0.) {
      v_ctl_throttle_setpoint *= 10. * V_CTL_POWER_CTL_BAT_NOMINAL / (float)vsupply;
      v_ctl_throttle_setpoint = TRIM_UPPRZ(v_ctl_throttle_setpoint);
    }
#endif

    h_ctl_pitch_setpoint = v_ctl_pitch_setpoint; // Copy the pitch setpoint from the guidance to the stabilization control
    Bound(h_ctl_pitch_setpoint, H_CTL_PITCH_MIN_SETPOINT, H_CTL_PITCH_MAX_SETPOINT);
    if (kill_throttle || (!autopilot_flight_time && !launch))
      v_ctl_throttle_setpoint = 0;
  }

  h_ctl_attitude_loop(); /* Set  h_ctl_aileron_setpoint & h_ctl_elevator_setpoint */
  v_ctl_throttle_slew();
  ap_state->commands[COMMAND_THROTTLE] = v_ctl_throttle_slewed;
  ap_state->commands[COMMAND_ROLL] = -h_ctl_aileron_setpoint;

  ap_state->commands[COMMAND_PITCH] = h_ctl_elevator_setpoint;

#if defined MCU_SPI_LINK || defined MCU_UART_LINK
  link_mcu_send();
#elif defined INTER_MCU && defined SINGLE_MCU
  /**Directly set the flag indicating to FBW that shared buffer is available*/
  inter_mcu_received_ap = TRUE;
#endif

}


/** Run at PERIODIC_FREQUENCY (60Hz if not defined) */
void sensors_task( void ) {
#if USE_IMU
  imu_periodic();

#if USE_AHRS
  if (ahrs_timeout_counter < 255)
    ahrs_timeout_counter ++;
#endif // USE_AHRS
#endif // USE_IMU

  //FIXME: this is just a kludge
#if USE_AHRS && defined SITL && !USE_NPS
  ahrs_propagate();
#endif

#if USE_BARO_BOARD
  baro_periodic();
#endif

  ins_periodic();
}




/** Maximum time allowed for low battery level before going into kill mode */
#define LOW_BATTERY_DELAY 5

/** Maximum distance from HOME waypoint before going into kill mode */
#ifndef KILL_MODE_DISTANCE
#define KILL_MODE_DISTANCE (1.5*MAX_DIST_FROM_HOME)
#endif

/** Define minimal speed for takeoff in m/s */
#define MIN_SPEED_FOR_TAKEOFF 5.

/** monitor stuff run at 1Hz */
void monitor_task( void ) {
  if (autopilot_flight_time)
    autopilot_flight_time++;
#if defined DATALINK || defined SITL
  datalink_time++;
#endif

  static uint8_t t = 0;
  if (vsupply < CATASTROPHIC_BAT_LEVEL*10)
    t++;
  else
    t = 0;
  kill_throttle |= (t >= LOW_BATTERY_DELAY);
  kill_throttle |= launch && (dist2_to_home > Square(KILL_MODE_DISTANCE));

  if (!autopilot_flight_time &&
      *stateGetHorizontalSpeedNorm_f() > MIN_SPEED_FOR_TAKEOFF) {
    autopilot_flight_time = 1;
    launch = TRUE; /* Not set in non auto launch */
    uint16_t time_sec = sys_time.nb_sec;
    DOWNLINK_SEND_TAKEOFF(DefaultChannel, DefaultDevice, &time_sec);
  }

}


/*********** EVENT ***********************************************************/
void event_task_ap( void ) {

#ifndef SINGLE_MCU
#if defined USE_I2C0  || defined USE_I2C1  || defined USE_I2C2
  i2c_event();
#endif
#endif

#if USE_AHRS && USE_IMU
  ImuEvent(on_gyro_event, on_accel_event, on_mag_event);
#endif

#ifdef InsEvent
  TODO("calling InsEvent, remove me..")
  InsEvent(NULL);
#endif

#if USE_GPS
  GpsEvent(on_gps_solution);
#endif /* USE_GPS */

#if USE_BARO_BOARD
  BaroEvent();
#endif

  DatalinkEvent();


#if defined MCU_SPI_LINK || defined MCU_UART_LINK
  link_mcu_event_task();
#endif

  if (inter_mcu_received_fbw) {
    /* receive radio control task from fbw */
    inter_mcu_received_fbw = FALSE;
    telecommand_task();
  }

  modules_event_task();

#ifdef AHRS_TRIGGERED_ATTITUDE_LOOP
  if (new_ins_attitude > 0)
  {
    attitude_loop();
    new_ins_attitude = 0;
  }
#endif

} /* event_task_ap() */


#if USE_GPS
static inline void on_gps_solution( void ) {
  ins_update_gps();
#if USE_AHRS
  ahrs_update_gps();
#endif
#ifdef GPS_TRIGGERED_FUNCTION
  GPS_TRIGGERED_FUNCTION();
#endif
}
#endif


#if USE_AHRS
#if USE_IMU
static inline void on_accel_event( void ) {
}

static inline void on_gyro_event( void ) {

  ahrs_timeout_counter = 0;

#if USE_AHRS_ALIGNER
  // Run aligner on raw data as it also makes averages.
  if (ahrs.status == AHRS_UNINIT) {
    ImuScaleGyro(imu);
    ImuScaleAccel(imu);
    ahrs_aligner_run();
    if (ahrs_aligner.status == AHRS_ALIGNER_LOCKED)
      ahrs_align();
    return;
  }
#endif

#if PERIODIC_FREQUENCY == 60
  ImuScaleGyro(imu);
  ImuScaleAccel(imu);

  ahrs_propagate();
  ahrs_update_accel();

#else //PERIODIC_FREQUENCY
  static uint8_t _reduced_propagation_rate = 0;
  static uint8_t _reduced_correction_rate = 0;
  static struct Int32Vect3 acc_avg;
  static struct Int32Rates gyr_avg;

  RATES_ADD(gyr_avg, imu.gyro_unscaled);
  VECT3_ADD(acc_avg, imu.accel_unscaled);

  _reduced_propagation_rate++;
  if (_reduced_propagation_rate < (PERIODIC_FREQUENCY / AHRS_PROPAGATE_FREQUENCY))
  {
    return;
  }
  else
  {
    _reduced_propagation_rate = 0;

    RATES_SDIV(imu.gyro_unscaled, gyr_avg, (PERIODIC_FREQUENCY / AHRS_PROPAGATE_FREQUENCY) );
    INT_RATES_ZERO(gyr_avg);

    ImuScaleGyro(imu);

    ahrs_propagate();

    _reduced_correction_rate++;
    if (_reduced_correction_rate >= (AHRS_PROPAGATE_FREQUENCY / AHRS_CORRECT_FREQUENCY))
    {
      _reduced_correction_rate = 0;
      VECT3_SDIV(imu.accel_unscaled, acc_avg, (PERIODIC_FREQUENCY / AHRS_CORRECT_FREQUENCY) );
      INT_VECT3_ZERO(acc_avg);
      ImuScaleAccel(imu);
      ahrs_update_accel();
    }
  }
#endif //PERIODIC_FREQUENCY

#if defined SITL && USE_NPS
  if (nps_bypass_ahrs) sim_overwrite_ahrs();
#endif

#ifdef AHRS_TRIGGERED_ATTITUDE_LOOP
  new_ins_attitude = 1;
#endif

}

static inline void on_mag_event(void)
{
#if USE_MAGNETOMETER
  ImuScaleMag(imu);
  if (ahrs.status == AHRS_RUNNING) {
    ahrs_update_mag();
  }
#endif
}

#endif // USE_IMU

#endif // USE_AHRS
<|MERGE_RESOLUTION|>--- conflicted
+++ resolved
@@ -197,16 +197,12 @@
   ahrs_init();
 #endif
 
-<<<<<<< HEAD
 #if USE_AHRS && USE_IMU
   register_periodic_telemetry(DefaultPeriodic, "STATE_FILTER_STATUS", send_fliter_status);
 #endif
 
-#if USE_BAROMETER
-=======
   air_data_init();
 #if USE_BARO_BOARD
->>>>>>> ede94e03
   baro_init();
 #endif
 
