--- conflicted
+++ resolved
@@ -258,14 +258,7 @@
 
 #if AHRS_USE_GPS_HEADING && USE_GPS
   struct FloatEulers ltp_to_body_eulers;
-<<<<<<< HEAD
-  FLOAT_EULERS_OF_RMAT(ltp_to_body_eulers, ltp_to_body_rmat);
-=======
   float_eulers_of_rmat(&ltp_to_body_eulers, &ltp_to_body_rmat);
-  ltp_to_body_eulers.phi -= ins_roll_neutral;
-  ltp_to_body_eulers.theta -= ins_pitch_neutral;
-#if AHRS_USE_GPS_HEADING && USE_GPS
->>>>>>> dd1746bd
   float course_f = (float)DegOfRad(gps.course / 1e7);
   if (course_f > 180.0) {
     course_f -= 360.0;
