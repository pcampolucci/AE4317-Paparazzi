/*
 * Copyright (C) 2008-2010 The Paparazzi Team
 *
 * This file is part of paparazzi.
 *
 * paparazzi is free software; you can redistribute it and/or modify
 * it under the terms of the GNU General Public License as published by
 * the Free Software Foundation; either version 2, or (at your option)
 * any later version.
 *
 * paparazzi is distributed in the hope that it will be useful,
 * but WITHOUT ANY WARRANTY; without even the implied warranty of
 * MERCHANTABILITY or FITNESS FOR A PARTICULAR PURPOSE.  See the
 * GNU General Public License for more details.
 *
 * You should have received a copy of the GNU General Public License
 * along with paparazzi; see the file COPYING.  If not, write to
 * the Free Software Foundation, 59 Temple Place - Suite 330,
 * Boston, MA 02111-1307, USA.
 */

/**
 * @file subsystems/ahrs/ahrs_int_cmpl_euler.c
 *
 * Complementary filter in euler representation (fixed-point).
 *
 * Estimate the attitude, heading and gyro bias.
 *
 */

#include "ahrs_int_cmpl_euler.h"

#include "state.h"
#include "subsystems/abi.h"
#include "math/pprz_trig_int.h"
#include "math/pprz_algebra_int.h"

#include "generated/airframe.h"

#ifndef FACE_REINJ_1
#define FACE_REINJ_1 1024
#endif

#ifndef AHRS_MAG_OFFSET
#define AHRS_MAG_OFFSET 0.
#endif

struct AhrsIntCmplEuler ahrs_ice;

static inline void get_phi_theta_measurement_fom_accel(int32_t* phi_meas, int32_t* theta_meas, struct Int32Vect3* accel);
static inline void get_psi_measurement_from_mag(int32_t* psi_meas, int32_t phi_est, int32_t theta_est, struct Int32Vect3* mag);
static inline void set_body_state_from_euler(void);

#define F_UPDATE 512

#define PI_INTEG_EULER     (INT32_ANGLE_PI * F_UPDATE)
#define TWO_PI_INTEG_EULER (INT32_ANGLE_2_PI * F_UPDATE)
#define INTEG_EULER_NORMALIZE(_a) {                         \
    while (_a >  PI_INTEG_EULER)  _a -= TWO_PI_INTEG_EULER; \
    while (_a < -PI_INTEG_EULER)  _a += TWO_PI_INTEG_EULER; \
  }


/** ABI binding for IMU data.
 * Used for gyro, accel and mag ABI messages.
 */
#ifndef AHRS_ICE_IMU_ID
#define AHRS_ICE_IMU_ID ABI_BROADCAST
#endif
static abi_event gyro_ev;
static abi_event accel_ev;
static abi_event mag_ev;

static abi_event aligner_ev;

static void gyro_cb(uint8_t __attribute__((unused)) sender_id, const uint32_t* stamp,
                    const struct Int32Rates* gyro)
{
  static uint32_t last_stamp = 0;
  if (last_stamp > 0 && ahrs_ice.status == AHRS_ICE_RUNNING) {
    float dt = (float)(*stamp - last_stamp) * 1e-6;
    ahrs_ice_propagate((struct Int32Rates*)gyro, dt);
  }
  last_stamp = *stamp;
}

static void accel_cb(uint8_t __attribute__((unused)) sender_id, const uint32_t* stamp,
                     const struct Int32Vect3* accel)
{
  static uint32_t last_stamp = 0;
  if (last_stamp > 0 && ahrs_ice.status == AHRS_ICE_RUNNING) {
    float dt = (float)(*stamp - last_stamp) * 1e-6;
    ahrs_ice_update_accel((struct Int32Vect3*)accel, dt);
  }
  last_stamp = *stamp;
}

static void mag_cb(uint8_t __attribute__((unused)) sender_id, const uint32_t* stamp,
                   const struct Int32Vect3* mag)
{
  static uint32_t last_stamp = 0;
  if (last_stamp > 0 && ahrs_ice.status == AHRS_ICE_RUNNING) {
    float dt = (float)(*stamp - last_stamp) * 1e-6;
    ahrs_ice_update_mag((struct Int32Vect3*)mag, dt);
  }
  last_stamp = *stamp;
}

static void aligner_cb(uint8_t __attribute__((unused)) sender_id,
                       const uint32_t* stamp __attribute__((unused)),
                       const struct Int32Rates* lp_gyro, const struct Int32Vect3* lp_accel,
                       const struct Int32Vect3* lp_mag)
{
  if (ahrs_ice.status != AHRS_ICE_RUNNING) {
    ahrs_ice_align((struct Int32Rates*)lp_gyro, (struct Int32Vect3*)lp_accel,
                   (struct Int32Vect3*)lp_mag);
  }
}

#if PERIODIC_TELEMETRY
#include "subsystems/datalink/telemetry.h"

<<<<<<< HEAD
static void send_filter(void) {
  DOWNLINK_SEND_FILTER(DefaultChannel, DefaultDevice,
      &ahrs_ice.ltp_to_imu_euler.phi,
      &ahrs_ice.ltp_to_imu_euler.theta,
      &ahrs_ice.ltp_to_imu_euler.psi,
      &ahrs_ice.measure.phi,
      &ahrs_ice.measure.theta,
      &ahrs_ice.measure.psi,
      &ahrs_ice.hi_res_euler.phi,
      &ahrs_ice.hi_res_euler.theta,
      &ahrs_ice.hi_res_euler.psi,
      &ahrs_ice.residual.phi,
      &ahrs_ice.residual.theta,
      &ahrs_ice.residual.psi,
      &ahrs_ice.gyro_bias.p,
      &ahrs_ice.gyro_bias.q,
      &ahrs_ice.gyro_bias.r);
=======
static void send_filter(struct transport_tx *trans, struct link_device *dev) {
  pprz_msg_send_FILTER(trans, dev, AC_ID,
      &ahrs_impl.ltp_to_imu_euler.phi,
      &ahrs_impl.ltp_to_imu_euler.theta,
      &ahrs_impl.ltp_to_imu_euler.psi,
      &ahrs_impl.measure.phi,
      &ahrs_impl.measure.theta,
      &ahrs_impl.measure.psi,
      &ahrs_impl.hi_res_euler.phi,
      &ahrs_impl.hi_res_euler.theta,
      &ahrs_impl.hi_res_euler.psi,
      &ahrs_impl.residual.phi,
      &ahrs_impl.residual.theta,
      &ahrs_impl.residual.psi,
      &ahrs_impl.gyro_bias.p,
      &ahrs_impl.gyro_bias.q,
      &ahrs_impl.gyro_bias.r);
>>>>>>> 6511bdd7
}

static void send_euler(struct transport_tx *trans, struct link_device *dev) {
  struct Int32Eulers* eulers = stateGetNedToBodyEulers_i();
<<<<<<< HEAD
  DOWNLINK_SEND_AHRS_EULER_INT(DefaultChannel, DefaultDevice,
      &ahrs_ice.ltp_to_imu_euler.phi,
      &ahrs_ice.ltp_to_imu_euler.theta,
      &ahrs_ice.ltp_to_imu_euler.psi,
=======
  pprz_msg_send_AHRS_EULER_INT(trans, dev, AC_ID,
      &ahrs_impl.ltp_to_imu_euler.phi,
      &ahrs_impl.ltp_to_imu_euler.theta,
      &ahrs_impl.ltp_to_imu_euler.psi,
>>>>>>> 6511bdd7
      &(eulers->phi),
      &(eulers->theta),
      &(eulers->psi));
}

<<<<<<< HEAD
static void send_bias(void) {
  DOWNLINK_SEND_AHRS_GYRO_BIAS_INT(DefaultChannel, DefaultDevice,
      &ahrs_ice.gyro_bias.p, &ahrs_ice.gyro_bias.q, &ahrs_ice.gyro_bias.r);
=======
static void send_bias(struct transport_tx *trans, struct link_device *dev) {
  pprz_msg_send_AHRS_GYRO_BIAS_INT(trans, dev, AC_ID,
      &ahrs_impl.gyro_bias.p, &ahrs_impl.gyro_bias.q, &ahrs_impl.gyro_bias.r);
>>>>>>> 6511bdd7
}
#endif

void ahrs_ice_register(void)
{
  ahrs_register_impl(ahrs_ice_init, NULL);
}

void ahrs_ice_init(struct OrientationReps* body_to_imu)
{
  /* save body_to_imu pointer */
  ahrs_ice.body_to_imu = body_to_imu;

  ahrs_ice.status = AHRS_ICE_UNINIT;

  /* set ltp_to_imu so that body is zero */
  memcpy(&ahrs_ice.ltp_to_imu_euler, orientationGetEulers_i(ahrs_ice.body_to_imu),
         sizeof(struct Int32Eulers));
  INT_RATES_ZERO(ahrs_ice.imu_rate);

  INT_RATES_ZERO(ahrs_ice.gyro_bias);
  ahrs_ice.reinj_1 = FACE_REINJ_1;

  ahrs_ice.mag_offset = AHRS_MAG_OFFSET;

  /*
   * Subscribe to scaled IMU measurements and attach callbacks
   */
  AbiBindMsgIMU_GYRO_INT32(AHRS_ICE_IMU_ID, &gyro_ev, gyro_cb);
  AbiBindMsgIMU_ACCEL_INT32(AHRS_ICE_IMU_ID, &accel_ev, accel_cb);
  AbiBindMsgIMU_MAG_INT32(AHRS_ICE_IMU_ID, &mag_ev, mag_cb);
  AbiBindMsgIMU_LOWPASSED(ABI_BROADCAST, &aligner_ev, aligner_cb);

#if PERIODIC_TELEMETRY
  register_periodic_telemetry(DefaultPeriodic, "FILTER", send_filter);
  register_periodic_telemetry(DefaultPeriodic, "AHRS_EULER_INT", send_euler);
  register_periodic_telemetry(DefaultPeriodic, "AHRS_GYRO_BIAS_INT", send_bias);
#endif
}

bool_t ahrs_ice_align(struct Int32Rates* lp_gyro, struct Int32Vect3* lp_accel,
                  struct Int32Vect3* lp_mag)
{

  get_phi_theta_measurement_fom_accel(&ahrs_ice.hi_res_euler.phi, &ahrs_ice.hi_res_euler.theta, lp_accel);
  get_psi_measurement_from_mag(&ahrs_ice.hi_res_euler.psi,
                               ahrs_ice.hi_res_euler.phi/F_UPDATE, ahrs_ice.hi_res_euler.theta/F_UPDATE, lp_mag);

  EULERS_COPY(ahrs_ice.measure, ahrs_ice.hi_res_euler);
  EULERS_COPY(ahrs_ice.measurement, ahrs_ice.hi_res_euler);

  /* Compute LTP to IMU eulers      */
  EULERS_SDIV(ahrs_ice.ltp_to_imu_euler, ahrs_ice.hi_res_euler, F_UPDATE);

  set_body_state_from_euler();

  RATES_COPY(ahrs_ice.gyro_bias, *lp_gyro);

  ahrs_ice.status = AHRS_ICE_RUNNING;

  return TRUE;
}

//#define USE_NOISE_CUT 1
//#define USE_NOISE_FILTER 1
#define NOISE_FILTER_GAIN 50

#if USE_NOISE_CUT
#include "led.h"
static inline bool_t cut_rates (struct Int32Rates i1, struct Int32Rates i2, int32_t threshold) {
  struct Int32Rates diff;
  RATES_DIFF(diff, i1, i2);
  if (diff.p < -threshold || diff.p > threshold ||
      diff.q < -threshold || diff.q > threshold ||
      diff.r < -threshold || diff.r > threshold) {
    return TRUE;
  } else {
    return FALSE;
  }
}
#define RATE_CUT_THRESHOLD RATE_BFP_OF_REAL(1)

static inline bool_t cut_accel (struct Int32Vect3 i1, struct Int32Vect3 i2, int32_t threshold) {
  struct Int32Vect3 diff;
  VECT3_DIFF(diff, i1, i2);
  if (diff.x < -threshold || diff.x > threshold ||
      diff.y < -threshold || diff.y > threshold ||
      diff.z < -threshold || diff.z > threshold) {
    LED_ON(4);
    return TRUE;
  } else {
    LED_OFF(4);
    return FALSE;
  }
}
#define ACCEL_CUT_THRESHOLD ACCEL_BFP_OF_REAL(20)

#endif

/*
 *
 * fc = 1/(2*pi*tau)
 *
 * alpha = dt / ( tau + dt )
 *
 *
 *  y(i) = alpha x(i) + (1-alpha) y(i-1)
 *  or
 *  y(i) = y(i-1) + alpha * (x(i) - y(i-1))
 *
 *
 */

void ahrs_ice_propagate(struct Int32Rates* gyro, float dt __attribute__((unused))) {

  /* unbias gyro             */
  struct Int32Rates uf_rate;
  RATES_DIFF(uf_rate, *gyro, ahrs_ice.gyro_bias);
#if USE_NOISE_CUT
  static struct Int32Rates last_uf_rate = { 0, 0, 0 };
  if (!cut_rates(uf_rate, last_uf_rate, RATE_CUT_THRESHOLD)) {
#endif
    /* low pass rate */
#if USE_NOISE_FILTER
    RATES_SUM_SCALED(ahrs_ice.imu_rate, ahrs_ice.imu_rate, uf_rate, NOISE_FILTER_GAIN);
    RATES_SDIV(ahrs_ice.imu_rate, ahrs_ice.imu_rate, NOISE_FILTER_GAIN+1);
#else
    RATES_ADD(ahrs_ice.imu_rate, uf_rate);
    RATES_SDIV(ahrs_ice.imu_rate, ahrs_ice.imu_rate, 2);
#endif
#if USE_NOISE_CUT
  }
  RATES_COPY(last_uf_rate, uf_rate);
#endif

  /* integrate eulers */
  struct Int32Eulers euler_dot;
  int32_eulers_dot_of_rates(&euler_dot, &ahrs_ice.ltp_to_imu_euler, &ahrs_ice.imu_rate);
  EULERS_ADD(ahrs_ice.hi_res_euler, euler_dot);

  /* low pass measurement */
  EULERS_ADD(ahrs_ice.measure, ahrs_ice.measurement);
  EULERS_SDIV(ahrs_ice.measure, ahrs_ice.measure, 2);

  /* compute residual */
  EULERS_DIFF(ahrs_ice.residual, ahrs_ice.measure, ahrs_ice.hi_res_euler);
  INTEG_EULER_NORMALIZE(ahrs_ice.residual.psi);

  struct Int32Eulers correction;
  /* compute a correction */
  EULERS_SDIV(correction, ahrs_ice.residual, ahrs_ice.reinj_1);
  /* correct estimation */
  EULERS_ADD(ahrs_ice.hi_res_euler, correction);
  INTEG_EULER_NORMALIZE(ahrs_ice.hi_res_euler.psi);


  /* Compute LTP to IMU eulers      */
  EULERS_SDIV(ahrs_ice.ltp_to_imu_euler, ahrs_ice.hi_res_euler, F_UPDATE);

  set_body_state_from_euler();

}

void ahrs_ice_update_accel(struct Int32Vect3* accel, float dt __attribute__((unused))) {

#if USE_NOISE_CUT || USE_NOISE_FILTER
  static struct Int32Vect3 last_accel = { 0, 0, 0 };
#endif
#if USE_NOISE_CUT
  if (!cut_accel(*accel, last_accel, ACCEL_CUT_THRESHOLD)) {
#endif
#if USE_NOISE_FILTER
    VECT3_SUM_SCALED(*accel, *accel, last_accel, NOISE_FILTER_GAIN);
    VECT3_SDIV(*accel, *accel, NOISE_FILTER_GAIN+1);
#endif
    get_phi_theta_measurement_fom_accel(&ahrs_ice.measurement.phi, &ahrs_ice.measurement.theta, accel);
#if USE_NOISE_CUT
  }
  VECT3_COPY(last_accel, *accel);
#endif

}


void ahrs_ice_update_mag(struct Int32Vect3* mag, float dt __attribute__((unused))) {

  get_psi_measurement_from_mag(&ahrs_ice.measurement.psi, ahrs_ice.ltp_to_imu_euler.phi, ahrs_ice.ltp_to_imu_euler.theta, mag);

}

/* measures phi and theta assuming no dynamic acceleration ?!! */
__attribute__ ((always_inline)) static inline void get_phi_theta_measurement_fom_accel(int32_t* phi_meas, int32_t* theta_meas, struct Int32Vect3* accel) {

  *phi_meas = int32_atan2(-accel->y, -accel->z);
  int32_t cphi;
  PPRZ_ITRIG_COS(cphi, *phi_meas);
  int32_t cphi_ax = -INT_MULT_RSHIFT(cphi, accel->x, INT32_TRIG_FRAC);
  *theta_meas = int32_atan2(-cphi_ax, -accel->z);
  *phi_meas   *= F_UPDATE;
  *theta_meas *= F_UPDATE;

}

/* measure psi by projecting magnetic vector in local tangeant plan */
__attribute__ ((always_inline)) static inline void get_psi_measurement_from_mag(int32_t* psi_meas, int32_t phi_est, int32_t theta_est, struct Int32Vect3* mag) {

  int32_t sphi;
  PPRZ_ITRIG_SIN(sphi, phi_est);
  int32_t cphi;
  PPRZ_ITRIG_COS(cphi, phi_est);
  int32_t stheta;
  PPRZ_ITRIG_SIN(stheta, theta_est);
  int32_t ctheta;
  PPRZ_ITRIG_COS(ctheta, theta_est);

  int32_t sphi_stheta = (sphi*stheta)>>INT32_TRIG_FRAC;
  int32_t cphi_stheta = (cphi*stheta)>>INT32_TRIG_FRAC;
  //int32_t sphi_ctheta = (sphi*ctheta)>>INT32_TRIG_FRAC;
  //int32_t cphi_ctheta = (cphi*ctheta)>>INT32_TRIG_FRAC;

  const int32_t mn = ctheta * mag->x + sphi_stheta * mag->y + cphi_stheta * mag->z;
  const int32_t me = 0      * mag->x + cphi        * mag->y - sphi        * mag->z;
  //const int32_t md =
  //  -stheta     * mag->x +
  //  sphi_ctheta * mag->y +
  //  cphi_ctheta * mag->z;
  float m_psi = -atan2(me, mn);
  *psi_meas = ((m_psi - ahrs_ice.mag_offset)*(float)(1<<(INT32_ANGLE_FRAC))*F_UPDATE);

}

/* Rotate angles and rates from imu to body frame and set state */
static void set_body_state_from_euler(void) {
  struct Int32RMat *body_to_imu_rmat = orientationGetRMat_i(ahrs_ice.body_to_imu);
  struct Int32RMat ltp_to_imu_rmat, ltp_to_body_rmat;
  /* Compute LTP to IMU rotation matrix */
  int32_rmat_of_eulers(&ltp_to_imu_rmat, &ahrs_ice.ltp_to_imu_euler);
  /* Compute LTP to BODY rotation matrix */
  int32_rmat_comp_inv(&ltp_to_body_rmat, &ltp_to_imu_rmat, body_to_imu_rmat);
  /* Set state */
  stateSetNedToBodyRMat_i(&ltp_to_body_rmat);

  struct Int32Rates body_rate;
  /* compute body rates */
  int32_rmat_transp_ratemult(&body_rate, body_to_imu_rmat, &ahrs_ice.imu_rate);
  /* Set state */
  stateSetBodyRates_i(&body_rate);

}<|MERGE_RESOLUTION|>--- conflicted
+++ resolved
@@ -120,9 +120,8 @@
 #if PERIODIC_TELEMETRY
 #include "subsystems/datalink/telemetry.h"
 
-<<<<<<< HEAD
-static void send_filter(void) {
-  DOWNLINK_SEND_FILTER(DefaultChannel, DefaultDevice,
+static void send_filter(struct transport_tx *trans, struct link_device *dev) {
+  pprz_msg_send_FILTER(trans, dev, AC_ID,
       &ahrs_ice.ltp_to_imu_euler.phi,
       &ahrs_ice.ltp_to_imu_euler.theta,
       &ahrs_ice.ltp_to_imu_euler.psi,
@@ -138,54 +137,22 @@
       &ahrs_ice.gyro_bias.p,
       &ahrs_ice.gyro_bias.q,
       &ahrs_ice.gyro_bias.r);
-=======
-static void send_filter(struct transport_tx *trans, struct link_device *dev) {
-  pprz_msg_send_FILTER(trans, dev, AC_ID,
-      &ahrs_impl.ltp_to_imu_euler.phi,
-      &ahrs_impl.ltp_to_imu_euler.theta,
-      &ahrs_impl.ltp_to_imu_euler.psi,
-      &ahrs_impl.measure.phi,
-      &ahrs_impl.measure.theta,
-      &ahrs_impl.measure.psi,
-      &ahrs_impl.hi_res_euler.phi,
-      &ahrs_impl.hi_res_euler.theta,
-      &ahrs_impl.hi_res_euler.psi,
-      &ahrs_impl.residual.phi,
-      &ahrs_impl.residual.theta,
-      &ahrs_impl.residual.psi,
-      &ahrs_impl.gyro_bias.p,
-      &ahrs_impl.gyro_bias.q,
-      &ahrs_impl.gyro_bias.r);
->>>>>>> 6511bdd7
 }
 
 static void send_euler(struct transport_tx *trans, struct link_device *dev) {
   struct Int32Eulers* eulers = stateGetNedToBodyEulers_i();
-<<<<<<< HEAD
-  DOWNLINK_SEND_AHRS_EULER_INT(DefaultChannel, DefaultDevice,
+  pprz_msg_send_AHRS_EULER_INT(trans, dev, AC_ID,
       &ahrs_ice.ltp_to_imu_euler.phi,
       &ahrs_ice.ltp_to_imu_euler.theta,
       &ahrs_ice.ltp_to_imu_euler.psi,
-=======
-  pprz_msg_send_AHRS_EULER_INT(trans, dev, AC_ID,
-      &ahrs_impl.ltp_to_imu_euler.phi,
-      &ahrs_impl.ltp_to_imu_euler.theta,
-      &ahrs_impl.ltp_to_imu_euler.psi,
->>>>>>> 6511bdd7
       &(eulers->phi),
       &(eulers->theta),
       &(eulers->psi));
 }
 
-<<<<<<< HEAD
-static void send_bias(void) {
-  DOWNLINK_SEND_AHRS_GYRO_BIAS_INT(DefaultChannel, DefaultDevice,
-      &ahrs_ice.gyro_bias.p, &ahrs_ice.gyro_bias.q, &ahrs_ice.gyro_bias.r);
-=======
 static void send_bias(struct transport_tx *trans, struct link_device *dev) {
   pprz_msg_send_AHRS_GYRO_BIAS_INT(trans, dev, AC_ID,
-      &ahrs_impl.gyro_bias.p, &ahrs_impl.gyro_bias.q, &ahrs_impl.gyro_bias.r);
->>>>>>> 6511bdd7
+      &ahrs_ice.gyro_bias.p, &ahrs_ice.gyro_bias.q, &ahrs_ice.gyro_bias.r);
 }
 #endif
 
