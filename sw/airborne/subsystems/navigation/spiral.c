--- conflicted
+++ resolved
@@ -120,13 +120,8 @@
 		//dc_Circle(360/Segmente);
 	  }
 	  break;
-<<<<<<< HEAD
-	case Circle:
+	case Circle: {
 	  nav_circle_XY(WaypointX(Center), WaypointY(Center), SRad);
-=======
-	case Circle: {
-	  nav_circle_XY(waypoints[Center].x, waypoints[Center].y, SRad);
->>>>>>> ed568625
 	  // Trigonometrische Berechnung des bereits geflogenen Winkels alpha
 	  // equation:
 	  // alpha = 2 * asin ( |Starting position angular - current positon| / (2* SRad)
